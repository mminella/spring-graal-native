--- conflicted
+++ resolved
@@ -1,11 +1,7 @@
 #!/usr/bin/env bash
 
 cd spring-graal-native-feature
-<<<<<<< HEAD
-./mvnw clean package
-=======
 mvn clean install
 
 cd ../spring-graal-native-configuration
-mvn clean install
->>>>>>> a44eef7a
+mvn clean install