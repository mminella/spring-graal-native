--- conflicted
+++ resolved
@@ -1,12 +1,6 @@
 {
   "bundles": [
-<<<<<<< HEAD
-    {"name":"messages.messages"},
-    {"name":"javax.servlet.LocalStrings"},
-    {"name":"javax.servlet.http.LocalStrings"}
-=======
     {"name":"messages.messages"}
->>>>>>> 4ab411f3
   ],
   "resources": [
     {"pattern": "META-INF/resources/webjars/.*"},
