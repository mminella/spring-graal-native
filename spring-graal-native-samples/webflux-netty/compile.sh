--- conflicted
+++ resolved
@@ -27,12 +27,7 @@
 
 GRAALVM_VERSION=`native-image --version`
 echo "Compiling $ARTIFACT with $GRAALVM_VERSION"
-<<<<<<< HEAD
-native-image \
--Djava.awt.headless=true \
-=======
 time native-image \
->>>>>>> 0f33b25d
   --no-server \
   --no-fallback \
   -H:+TraceClassInitialization \
