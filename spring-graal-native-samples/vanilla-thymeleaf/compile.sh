--- conflicted
+++ resolved
@@ -28,11 +28,7 @@
 GRAALVM_VERSION=`native-image --version`
 echo "Compiling $ARTIFACT with $GRAALVM_VERSION"
 native-image \
-<<<<<<< HEAD
   -Djava.awt.headless=true \
-  -Dio.netty.noUnsafe=true \
-=======
->>>>>>> e5f23c90
   --no-server \
   --no-fallback \
   -H:+TraceClassInitialization \
