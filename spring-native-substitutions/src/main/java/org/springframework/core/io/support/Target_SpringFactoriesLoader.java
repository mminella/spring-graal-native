package org.springframework.core.io.support;

import java.util.ArrayList;
import java.util.Collections;
import java.util.List;
import java.util.function.Supplier;
import java.util.stream.Collectors;
<<<<<<< HEAD
=======

import org.apache.commons.logging.Log;
import org.springframework.lang.Nullable;
import org.springframework.nativex.substitutions.OnlyIfPresent;
import org.springframework.nativex.substitutions.WithBuildtools;
import org.springframework.util.Assert;
>>>>>>> f2ce59e9

import com.oracle.svm.core.annotate.Alias;
import com.oracle.svm.core.annotate.Substitute;
import com.oracle.svm.core.annotate.TargetClass;

<<<<<<< HEAD
import org.apache.commons.logging.Log;
import org.springframework.nativex.substitutions.OnlyIfPresent;
import org.springframework.lang.Nullable;
import org.springframework.nativex.substitutions.WithBuildtools;
import org.springframework.util.Assert;

=======
>>>>>>> f2ce59e9
@TargetClass(className="org.springframework.core.io.support.SpringFactoriesLoader", onlyWith = { WithBuildtools.class, OnlyIfPresent.class })
final class Target_SpringFactoriesLoader {

	@Alias
	private static Log logger;

	@Substitute
	public static <T> List<T> loadFactories(Class<T> factoryType, @Nullable ClassLoader classLoader) {
		Assert.notNull(factoryType, "'factoryType' must not be null");
<<<<<<< HEAD
		List<Supplier<Object>> result = (List<Supplier<Object>>) Target_StaticSpringFactories.factories.get(factoryType);
		if (result == null) {
			return Collections.emptyList();
		}
		List<Object> list = new ArrayList<>();
		for (Supplier<Object> objectSupplier : result) {
			Object o = objectSupplier.get();
			list.add(o);
		}
		return (List<T>) list;
=======
		System.out.println("Substituted TSSF.lf");
		List<Supplier<Object>> result = (List<Supplier<Object>>) Target_StaticSpringFactories.factories.get(factoryType);
		if (result == null) {
			return Collections.emptyList();
		}
		List<T> facs = new ArrayList<>();
		for (Supplier<Object> supplier: result) {
			facs.add((T) supplier.get());
		}
		return facs;
//		return (List<T>) result.stream().map(Supplier::get).collect(Collectors.toList());
>>>>>>> f2ce59e9
	}

	@Substitute
	public static List<String> loadFactoryNames(Class<?> factoryType, @Nullable ClassLoader classLoader) {
		List<String> names = Target_StaticSpringFactories.names.get(factoryType);
<<<<<<< HEAD
=======
		System.out.println("Substituted TSSF.lfn");
>>>>>>> f2ce59e9
		if (names != null) {
			return names;
		}
		else {
			List<Supplier<Object>> stored = Target_StaticSpringFactories.factories.get(factoryType);
			if (stored == null) {
				return Collections.emptyList();
			}
<<<<<<< HEAD
			List<String> list = new ArrayList<>();
			for (Supplier<Object> objectSupplier : stored) {
				Object factory = objectSupplier.get();
				String name = factory.getClass().getName();
				list.add(name);
			}
			return list;
=======
			List<String> result = new ArrayList<>();
			for (Supplier<Object> supplier: stored) {
				result.add(supplier.get().getClass().getName());
			}
			return result;
//			return stored.stream().map(Supplier::get).map(factory -> factory.getClass().getName()).collect(Collectors.toList());
>>>>>>> f2ce59e9
		}
	}

}<|MERGE_RESOLUTION|>--- conflicted
+++ resolved
@@ -5,29 +5,17 @@
 import java.util.List;
 import java.util.function.Supplier;
 import java.util.stream.Collectors;
-<<<<<<< HEAD
-=======
 
 import org.apache.commons.logging.Log;
 import org.springframework.lang.Nullable;
 import org.springframework.nativex.substitutions.OnlyIfPresent;
 import org.springframework.nativex.substitutions.WithBuildtools;
 import org.springframework.util.Assert;
->>>>>>> f2ce59e9
 
 import com.oracle.svm.core.annotate.Alias;
 import com.oracle.svm.core.annotate.Substitute;
 import com.oracle.svm.core.annotate.TargetClass;
 
-<<<<<<< HEAD
-import org.apache.commons.logging.Log;
-import org.springframework.nativex.substitutions.OnlyIfPresent;
-import org.springframework.lang.Nullable;
-import org.springframework.nativex.substitutions.WithBuildtools;
-import org.springframework.util.Assert;
-
-=======
->>>>>>> f2ce59e9
 @TargetClass(className="org.springframework.core.io.support.SpringFactoriesLoader", onlyWith = { WithBuildtools.class, OnlyIfPresent.class })
 final class Target_SpringFactoriesLoader {
 
@@ -37,7 +25,6 @@
 	@Substitute
 	public static <T> List<T> loadFactories(Class<T> factoryType, @Nullable ClassLoader classLoader) {
 		Assert.notNull(factoryType, "'factoryType' must not be null");
-<<<<<<< HEAD
 		List<Supplier<Object>> result = (List<Supplier<Object>>) Target_StaticSpringFactories.factories.get(factoryType);
 		if (result == null) {
 			return Collections.emptyList();
@@ -48,28 +35,11 @@
 			list.add(o);
 		}
 		return (List<T>) list;
-=======
-		System.out.println("Substituted TSSF.lf");
-		List<Supplier<Object>> result = (List<Supplier<Object>>) Target_StaticSpringFactories.factories.get(factoryType);
-		if (result == null) {
-			return Collections.emptyList();
-		}
-		List<T> facs = new ArrayList<>();
-		for (Supplier<Object> supplier: result) {
-			facs.add((T) supplier.get());
-		}
-		return facs;
-//		return (List<T>) result.stream().map(Supplier::get).collect(Collectors.toList());
->>>>>>> f2ce59e9
 	}
 
 	@Substitute
 	public static List<String> loadFactoryNames(Class<?> factoryType, @Nullable ClassLoader classLoader) {
 		List<String> names = Target_StaticSpringFactories.names.get(factoryType);
-<<<<<<< HEAD
-=======
-		System.out.println("Substituted TSSF.lfn");
->>>>>>> f2ce59e9
 		if (names != null) {
 			return names;
 		}
@@ -78,7 +48,6 @@
 			if (stored == null) {
 				return Collections.emptyList();
 			}
-<<<<<<< HEAD
 			List<String> list = new ArrayList<>();
 			for (Supplier<Object> objectSupplier : stored) {
 				Object factory = objectSupplier.get();
@@ -86,14 +55,6 @@
 				list.add(name);
 			}
 			return list;
-=======
-			List<String> result = new ArrayList<>();
-			for (Supplier<Object> supplier: stored) {
-				result.add(supplier.get().getClass().getName());
-			}
-			return result;
-//			return stored.stream().map(Supplier::get).map(factory -> factory.getClass().getName()).collect(Collectors.toList());
->>>>>>> f2ce59e9
 		}
 	}
 
