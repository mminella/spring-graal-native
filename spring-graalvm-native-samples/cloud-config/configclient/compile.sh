--- conflicted
+++ resolved
@@ -28,14 +28,8 @@
 echo "Compiling $ARTIFACT with $GRAALVM_VERSION"
 { time native-image \
   -H:Name=$ARTIFACT \
-<<<<<<< HEAD
-  -H:DebugInfoSourceSearchPath=`echo $CP | sed 's/:/,/g'` \
-  -H:GenerateDebugInfo=1 \
-  --enable-http \
-=======
   -H:EnableURLProtocols=http \
   --enable-all-security-services \
->>>>>>> 2e80a459
   -cp $CP $MAINCLASS >> output.txt ; } 2>> output.txt
 
 if [[ -f $ARTIFACT ]]
